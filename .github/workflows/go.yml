---
name: Go
on:
  pull_request:
  push:
    branches:
      - main
      - "release-*"

# Minimal permissions to be inherited by any job that don't declare it's own permissions
permissions:
  contents: read

jobs:
  supportedVersions:
    name: Fetch supported Go versions
    runs-on: ubuntu-latest
    outputs:
        supported_versions: ${{ steps.matrix.outputs.supported_versions }}
    steps:
      - name: Checkout code
        uses: actions/checkout@v4
      - name: Read supported_go_versions.txt
        id: matrix
        run: |
            versions=$(cat supported_go_versions.txt)
            matrix="[$(echo "$versions" | sed 's/\(.*\)/"\1"/' | paste -s -d,)]"
            echo "supported_versions=$matrix" >> $GITHUB_OUTPUT
  
  test:
    name: Tests
    runs-on: ubuntu-latest
    needs: supportedVersions

    strategy:
      matrix:
<<<<<<< HEAD
        go_version: ["1.21", "1.22"]
=======
        go_version: ${{ fromJSON(needs.supportedVersions.outputs.supported_versions) }}
>>>>>>> d038ab96

    steps:
      - name: Checkout code
        uses: actions/checkout@v4.1.1

      - name: Set up Go ${{ matrix.go_version }}
        uses: actions/setup-go@v5.0.0
        with:
          go-version: ${{ matrix.go_version }}

      - name: Cache Go modules
        id: cache
        uses: actions/cache@v4
        with:
          path: ~/go/pkg/mod
          key: v1-go${{ matrix.go_version }}

      - name: Run tests and check license
        run: make check_license test
        env:
          CI: true

      - name: Run style and unused
        if: ${{ matrix.go_version == '1.21' }}
        run: make style unused
<|MERGE_RESOLUTION|>--- conflicted
+++ resolved
@@ -1,66 +1,62 @@
----
-name: Go
-on:
-  pull_request:
-  push:
-    branches:
-      - main
-      - "release-*"
-
-# Minimal permissions to be inherited by any job that don't declare it's own permissions
-permissions:
-  contents: read
-
-jobs:
-  supportedVersions:
-    name: Fetch supported Go versions
-    runs-on: ubuntu-latest
-    outputs:
-        supported_versions: ${{ steps.matrix.outputs.supported_versions }}
-    steps:
-      - name: Checkout code
-        uses: actions/checkout@v4
-      - name: Read supported_go_versions.txt
-        id: matrix
-        run: |
-            versions=$(cat supported_go_versions.txt)
-            matrix="[$(echo "$versions" | sed 's/\(.*\)/"\1"/' | paste -s -d,)]"
-            echo "supported_versions=$matrix" >> $GITHUB_OUTPUT
-  
-  test:
-    name: Tests
-    runs-on: ubuntu-latest
-    needs: supportedVersions
-
-    strategy:
-      matrix:
-<<<<<<< HEAD
-        go_version: ["1.21", "1.22"]
-=======
-        go_version: ${{ fromJSON(needs.supportedVersions.outputs.supported_versions) }}
->>>>>>> d038ab96
-
-    steps:
-      - name: Checkout code
-        uses: actions/checkout@v4.1.1
-
-      - name: Set up Go ${{ matrix.go_version }}
-        uses: actions/setup-go@v5.0.0
-        with:
-          go-version: ${{ matrix.go_version }}
-
-      - name: Cache Go modules
-        id: cache
-        uses: actions/cache@v4
-        with:
-          path: ~/go/pkg/mod
-          key: v1-go${{ matrix.go_version }}
-
-      - name: Run tests and check license
-        run: make check_license test
-        env:
-          CI: true
-
-      - name: Run style and unused
-        if: ${{ matrix.go_version == '1.21' }}
-        run: make style unused
+---
+name: Go
+on:
+  pull_request:
+  push:
+    branches:
+      - main
+      - "release-*"
+
+# Minimal permissions to be inherited by any job that don't declare it's own permissions
+permissions:
+  contents: read
+
+jobs:
+  supportedVersions:
+    name: Fetch supported Go versions
+    runs-on: ubuntu-latest
+    outputs:
+        supported_versions: ${{ steps.matrix.outputs.supported_versions }}
+    steps:
+      - name: Checkout code
+        uses: actions/checkout@v4
+      - name: Read supported_go_versions.txt
+        id: matrix
+        run: |
+            versions=$(cat supported_go_versions.txt)
+            matrix="[$(echo "$versions" | sed 's/\(.*\)/"\1"/' | paste -s -d,)]"
+            echo "supported_versions=$matrix" >> $GITHUB_OUTPUT
+  
+  test:
+    name: Tests
+    runs-on: ubuntu-latest
+    needs: supportedVersions
+
+    strategy:
+      matrix:
+        go_version: ${{ fromJSON(needs.supportedVersions.outputs.supported_versions) }}
+
+    steps:
+      - name: Checkout code
+        uses: actions/checkout@v4.1.1
+
+      - name: Set up Go ${{ matrix.go_version }}
+        uses: actions/setup-go@v5.0.0
+        with:
+          go-version: ${{ matrix.go_version }}
+
+      - name: Cache Go modules
+        id: cache
+        uses: actions/cache@v4
+        with:
+          path: ~/go/pkg/mod
+          key: v1-go${{ matrix.go_version }}
+
+      - name: Run tests and check license
+        run: make check_license test
+        env:
+          CI: true
+
+      - name: Run style and unused
+        if: ${{ matrix.go_version == '1.21' }}
+        run: make style unused